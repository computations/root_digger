extern "C" {
#include <libpll/pll.h>
}
#include <algorithm>
#include <cctype>
#include <chrono>
#include <cmath>
#include <ctime>
#include <fstream>
#include <getopt.h>
#include <iomanip>
#include <iostream>
#include <memory>
#include <random>
#include <stdexcept>
#include <string>
#include <vector>

#include "debug.h"
int __VERBOSE__ = EMIT_LEVEL_PROGRESS;
#include "model.hpp"
#include "msa.hpp"
#include "tree.hpp"

#define STRING(s) #s
#define STRINGIFY(s) STRING(s)
#define GIT_REV_STRING STRINGIFY(GIT_REV)
#define GIT_COMMIT_STRING STRINGIFY(GIT_COMMIT)
#define BUILD_DATE_STRING STRINGIFY(BUILD_DATE)

static void print_version() {
  debug_print(EMIT_LEVEL_IMPORTANT, "Version: %s", GIT_REV_STRING);
  debug_print(EMIT_LEVEL_IMPORTANT, "Build Commit: %s", GIT_COMMIT_STRING);
  debug_print(EMIT_LEVEL_IMPORTANT, "Build Date: %s", BUILD_DATE_STRING);
}

static void print_run_header(
    const std::chrono::time_point<std::chrono::system_clock> &start_time,
    uint64_t seed) {
  time_t st = std::chrono::system_clock::to_time_t(start_time);
  char time_string[256];
  std::strftime(time_string, sizeof(time_string), "%F %T", std::localtime(&st));
  debug_string(EMIT_LEVEL_IMPORTANT, "Running Root Digger");
  print_version();
  debug_print(EMIT_LEVEL_IMPORTANT, "Started: %s", time_string);
  debug_print(EMIT_LEVEL_IMPORTANT, "Seed: %lu", seed);
}

class initialized_flag_t {
public:
  enum value_t {
    uninitalized,
    initialized_true,
    initialized_false,
  };
  initialized_flag_t() : value(value_t::uninitalized){};
  constexpr initialized_flag_t(const value_t &v) : value(v) {}
  constexpr bool operator==(const initialized_flag_t &rhs) const {
    return rhs.value == value;
  }
  constexpr bool operator!=(const initialized_flag_t &rhs) const {
    return rhs.value != value;
  }
  constexpr bool initalized() const { return value != value_t::uninitalized; }
  initialized_flag_t &operator=(const initialized_flag_t &rhs) {
    value = rhs.value;
    return *this;
  }
  bool convert_with_default(bool default_value) {
    if (value == value_t::uninitalized)
      return default_value;
    return value == value_t::initialized_true;
  }

private:
  value_t value;
};

struct cli_options_t {
  std::string msa_filename;
  std::string tree_filename;
  std::string output_tree_filename;
  std::string model_filename;
  std::string freqs_filename;
  std::string partition_filename;
  std::string data_type;
  std::vector<size_t> rate_cats{1};
  uint64_t seed = std::random_device()();
  size_t min_roots = 1;
  double root_ratio = 0.01;
  double abs_tolerance = 1e-7;
  double factor = 1e4;
  double br_tolerance = 1e-12;
  double bfgs_tol = 1e-7;
  const unsigned int states = 4;
  bool silent = false;
  bool exhaustive = false;
  bool echo = false;
  bool invariant_sites = false;
  initialized_flag_t early_stop;
};

static void print_usage() {
  std::cout
      << "Usage: rd [options]\n"
      << "Version: " << GIT_REV_STRING << "\n"
      << "Application Options:\n"
      << "    --msa [FILE]\n"
      << "           File containing the alignment.\n"
      << "    --tree [FILE]\n"
      << "           File containing the tree, with branch lengths.\n"
      << "    --partition [FILE]\n"
      << "           Optional file containing the partition specification.\n"
      << "           Format is the same as RAxML-NG partition file.\n"
      << "    --exhaustive\n"
      << "           Enable exhaustive mode. This will attempt to root a tree\n"
      << "           at every branch, and then report the results using LWR.\n"
      << "    --early-stop\n"
      << "           Enable early stopping. This will cause cause the search\n"
      << "           to terminate when the root placement is sufficently\n"
      << "           close for 2 consecutive iterations. How close they need\n"
      << "           to be is controled by brtol. Is enabled by default for\n"
      << "           search mode and disabled by default for exhaustive mode.\n"
      << "    --no-early-stop\n"
      << "           Force disable early stop.\n"
      << "    --seed [NUMBER]\n"
      << "           Random seed to use. Optional\n"
      << "    --rate-cats [NUMBER]\n"
      << "           Number of rate categories to use for the model. Default\n"
      << "           is 1.\n"
      << "    --invariant-sites\n"
      << "           Enable invariant sites. Default is off.\n"
      << "    --min-roots [NUMBER]\n"
      << "           Minimum number of roots to start from. Optional,\n"
      << "           Default is 1.\n"
      << "    --root-ratio [NUMBER]\n"
      << "           Proportion of potential starting roots to attempt\n"
      << "           Default is 0.01\n"
      << "    --atol [NUMBER]\n"
      << "           Root optmization stopping tolerance. Increase this to \n"
      << "           improve results.Default is 1e-4\n"
      << "    --brtol [NUMBER]\n"
      << "           When early stop mode is enabled, this controls the\n"
      << "           distance required to trigger. Default is 1e-12\n"
      << "    --bfgstol [NUMBER]\n"
      << "           Tolerance for the BFGS steps. Default is 1e-7\n"
      << "    --factor [NUMBER]\n"
      << "           Factor for the BFGS steps. Default is 1e4\n"
      << "    --silent\n"
      << "           Suppress output except for the final tree\n"
      << "    --verbose\n"
      << "           Increase the verbosity level. Can be repeated to\n"
      << "           level further.\n"
      << std::endl;
}

int main(int argv, char **argc) {
  auto start_time = std::chrono::system_clock::now();
  static struct option long_opts[] = {
      {"msa", required_argument, 0, 0},             /* 0 */
      {"tree", required_argument, 0, 0},            /* 1 */
      {"model", required_argument, 0, 0},           /* 2 */
      {"seed", required_argument, 0, 0},            /* 4 */
      {"verbose", no_argument, 0, 0},               /* 5 */
      {"silent", no_argument, 0, 0},                /* 6 */
      {"min-roots", required_argument, 0, 0},       /* 7 */
      {"root-ratio", required_argument, 0, 0},      /* 8 */
      {"atol", required_argument, 0, 0},            /* 9 */
      {"brtol", required_argument, 0, 0},           /* 10 */
      {"bfgstol", required_argument, 0, 0},         /* 11 */
      {"factor", required_argument, 0, 0},          /* 12 */
      {"partition", required_argument, 0, 0},       /* 13 */
      {"treefile", required_argument, 0, 0},        /* 14 */
      {"exhaustive", no_argument, 0, 0},            /* 15 */
      {"early-stop", no_argument, 0, 0},            /* 16 */
      {"no-early-stop", no_argument, 0, 0},         /* 17 */
      {"rate-cats", required_argument, 0, 0},       /* 18 */
      {"invariant-sites", required_argument, 0, 0}, /* 19 */
      {"version", no_argument, 0, 0},               /* 20 */
      {"debug", no_argument, 0, 0},                 /* 21 */
      {"echo", no_argument, 0, 0},                  /* 22 */
      {0, 0, 0, 0},
  };

  if (argv == 1) {
    print_usage();
    return 0;
  }
  try {
    int c;
    int index = 0;
    cli_options_t cli_options;
    while ((c = getopt_long_only(argv, argc, "", long_opts, &index)) == 0) {
      debug_print(EMIT_LEVEL_DEBUG, "parsing option index: %d", index);
      switch (index) {
      case 0: // msa
        cli_options.msa_filename = optarg;
        break;
      case 1: // tree
        cli_options.tree_filename = optarg;
        break;
      case 2: // model
        cli_options.model_filename = optarg;
        break;
      case 3: // seed
        cli_options.seed = static_cast<uint64_t>(atol(optarg));
        break;
      case 4: // verbose
        __VERBOSE__ += 1;
        break;
      case 5: // silent
        __VERBOSE__ = 0;
        cli_options.silent = true;
        break;
      case 6: // min-roots
        cli_options.min_roots = static_cast<size_t>(atol(optarg));
        break;
      case 7: // root-ratio
        cli_options.root_ratio = atof(optarg);
        break;
      case 8: // atol
        cli_options.abs_tolerance = atof(optarg);
        break;
      case 9: // brtol
        cli_options.br_tolerance = atof(optarg);
        break;
      case 10: // bfgs_tol
        cli_options.bfgs_tol = atof(optarg);
        break;
      case 11: // factor
        cli_options.factor = atof(optarg);
        break;
      case 12: // partition
        cli_options.partition_filename = optarg;
        break;
      case 13: // treefile
        cli_options.output_tree_filename = optarg;
        break;
      case 14: // exhaustive
        cli_options.exhaustive = true;
        break;
      case 15: // early-stop
        cli_options.early_stop = initialized_flag_t::initialized_true;
        break;
      case 16: // no-early-stop
        cli_options.early_stop = initialized_flag_t::initialized_false;
        break;
      case 17: // rate-cats
        cli_options.rate_cats = {(size_t)atol(optarg)};
        break;
      case 18:
        cli_options.invariant_sites = true;
        break;
      case 19: // version
        print_version();
        return 0;
      case 20: // debug
        __VERBOSE__ = EMIT_LEVEL_DEBUG;
        break;
      case 21: // echo
        cli_options.echo = true;
        break;
      default:
        throw std::invalid_argument("An argument was not recognized");
      }
    }

    if (cli_options.msa_filename.empty()) {
      print_usage();
      return 1;
    }
    if (cli_options.tree_filename.empty()) {
      print_usage();
      return 1;
    }

    model_params_t model_params;

    if (!cli_options.model_filename.empty()) {
      model_params = parse_model_file(cli_options.model_filename);
    } else if (cli_options.states == 0) {
      std::cout << "Please give either a model file, or a number of states to "
                   "the model"
                << std::endl;
      print_usage();
      return 1;
    }

    if (!cli_options.silent)
      print_run_header(start_time, cli_options.seed);

    debug_print(EMIT_LEVEL_INFO, "abs_tolerance: %.08f",
                cli_options.abs_tolerance);
    if (cli_options.exhaustive &&
        cli_options.early_stop.convert_with_default(!cli_options.exhaustive)) {
    }

    const pll_state_t *map = nullptr;
    if (cli_options.states == 4)
      map = pll_map_nt;
    else if (cli_options.states == 20)
      map = pll_map_aa;
    else
      throw std::runtime_error("Data Type is not supported");

    if (map == nullptr) {
      throw std::invalid_argument(
          "Root digger only supports protein and nucleotide data");
    }

    std::vector<msa_t> msa;
    msa_partitions_t part_infos;
    if (cli_options.partition_filename.empty()) {
      msa.emplace_back(cli_options.msa_filename, map, cli_options.states);
    } else {
      msa_t unparted_msa{cli_options.msa_filename, map, cli_options.states,
                         false};
      part_infos = parse_partition_file(cli_options.partition_filename);
      msa = unparted_msa.partition(part_infos);
    }

    if (part_infos.size() > 0) {
      if (cli_options.rate_cats.size() > 0) {
        debug_string(EMIT_LEVEL_WARNING,
                     "Using rate categories from the partition file "
                     "over the option passed on the command line");
      }
      cli_options.rate_cats.clear();
      for (auto &p : part_infos) {

        size_t rate_cats = p.model.ratehet_opts.rate_cats;
        if (rate_cats == 0){
          rate_cats = 1;
        }
        cli_options.rate_cats.push_back(rate_cats);
        if (p.model.ratehet_opts.alpha_init) {
          debug_print(EMIT_LEVEL_WARNING,
                      "Ignoring alpha in partition %s as it currently "
                      "is not suported",
                      p.partition_name.c_str());
        }
        auto subst_str{p.model.subst_str};

        for (auto &ch : subst_str) {
          ch = std::tolower(ch);
        }

        if (subst_str != "unrest") {
          debug_print(EMIT_LEVEL_WARNING,
                      "Ignoring subst matrix %s for partition "
                      "%s. Currently only UNREST is supported",
                      p.model.subst_str.c_str(), p.partition_name.c_str());
        }
      }
    }

    for (auto &m : msa) {
      m.valid_data();
<<<<<<< HEAD
=======
    }

    for (auto &m : msa) {
      m.valid_data();
>>>>>>> 208dd0a0
    }

    rooted_tree_t tree{cli_options.tree_filename};

    if (cli_options.min_roots > tree.root_count()) {
      throw std::runtime_error(
          "Min roots is larger than the number of roots on the tree");
    }

    if (cli_options.root_ratio < 0) {
      throw std::runtime_error("Root ratio is negative");
    }

    model_t model{
        tree,
        msa,
        cli_options.rate_cats,
        cli_options.invariant_sites,
        cli_options.seed,
        cli_options.early_stop.convert_with_default(!cli_options.exhaustive)};
    try {
      model.initialize_partitions(msa);
    } catch (const invalid_empirical_frequencies_exception &) {
      model.initialize_partitions_uniform_freqs(msa);
    }

    if (cli_options.echo) {
      std::cout << tree.newick() << std::endl;
    }

    model.compute_lh(tree.root_location(0));
    root_location_t final_rl;
    double final_lh;
    std::string final_tree_string;
    if (!cli_options.exhaustive) {
      auto tmp =
          model.optimize_all(cli_options.min_roots, cli_options.root_ratio,
                             cli_options.abs_tolerance, cli_options.bfgs_tol,
                             cli_options.br_tolerance, cli_options.factor);
      final_rl = tmp.first;
      final_lh = tmp.second;
      final_tree_string = model.rooted_tree(final_rl).newick();
    } else {
      auto tmp = model.exhaustive_search(
          cli_options.abs_tolerance, cli_options.bfgs_tol,
          cli_options.br_tolerance, cli_options.factor);
      final_rl = tmp.first;
      final_lh = tmp.second;
      final_tree_string = model.virtual_rooted_tree(final_rl).newick();
    }
    if (!cli_options.silent) {
      debug_print(EMIT_LEVEL_IMPORTANT, "Final LogLH: %.5f", final_lh);
    }
    std::cout << final_tree_string << std::endl;
    auto end_time = std::chrono::system_clock::now();

    std::chrono::duration<double> duration = end_time - start_time;

    if (!cli_options.silent)
      std::cout << "Inference took: " << duration.count() << "s" << std::endl;

    if (!cli_options.output_tree_filename.empty()) {
      std::ofstream outfile{cli_options.output_tree_filename};
      outfile << final_tree_string;
    }

  } catch (const std::exception &e) {
    std::cout << "There was an error during processing:\n"
              << e.what() << std::endl;
    return 1;
  }

  return 0;
}<|MERGE_RESOLUTION|>--- conflicted
+++ resolved
@@ -329,7 +329,7 @@
       for (auto &p : part_infos) {
 
         size_t rate_cats = p.model.ratehet_opts.rate_cats;
-        if (rate_cats == 0){
+        if (rate_cats == 0) {
           rate_cats = 1;
         }
         cli_options.rate_cats.push_back(rate_cats);
@@ -356,13 +356,6 @@
 
     for (auto &m : msa) {
       m.valid_data();
-<<<<<<< HEAD
-=======
-    }
-
-    for (auto &m : msa) {
-      m.valid_data();
->>>>>>> 208dd0a0
     }
 
     rooted_tree_t tree{cli_options.tree_filename};
